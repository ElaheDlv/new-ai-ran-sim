--- conflicted
+++ resolved
@@ -23,7 +23,6 @@
 
   const wsMessageHandler = (event) => {
     console.log("WebSocket message received:", event);
-    debugger
     if (event.data) {
       const messageData = JSON.parse(event.data);
 
@@ -227,13 +226,9 @@
         />
       </div>
       <div
-<<<<<<< HEAD
-        className={rightTabListIndex === "user_chat" ? "flex-1 flex min-h-0" : "hidden"}
-=======
         className={
           rightTabListIndex === "network_user_chat" ? "flex-1 flex min-h-0" : "hidden"
         }
->>>>>>> 6929683a
       >
         <UserChat
           streamedChatEvent={userChatEvent}
